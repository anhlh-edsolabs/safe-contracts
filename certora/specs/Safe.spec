--- conflicted
+++ resolved
@@ -68,56 +68,6 @@
 }
 
 
-<<<<<<< HEAD
-/// The sentinel must never point to the zero address.
-/// @notice It should either point to itself or some nonzero value
-invariant liveSentinel()
-    getModule(1) != 0
-    filtered { f -> noHavoc(f) && reachableOnly(f) }
-    { preserved {
-        requireInvariant noDeadEnds(getModule(1), 1);
-    }}
-
-/// Threshold must always be nonzero.
-invariant nonzeroThreshold()
-    getThreshold() > 0
-    filtered { f -> noHavoc(f) && reachableOnly(f) }
-
-/// Two different modules must not point to the same module/
-invariant uniquePrevs(address prev1, address prev2)
-    prev1 != prev2 && getModule(prev1) != 0 => getModule(prev1) != getModule(prev2)
-    filtered { f -> noHavoc(f) && reachableOnly(f) }
-    {
-        preserved {
-            requireInvariant noDeadEnds(getModule(prev1), prev1);
-            requireInvariant noDeadEnds(getModule(prev2), prev2);
-            requireInvariant uniquePrevs(prev1, 1);
-            requireInvariant uniquePrevs(prev2, 1);
-            requireInvariant uniquePrevs(prev1, getModule(prev2));
-            requireInvariant uniquePrevs(prev2, getModule(prev1));
-        }
-    }
-
-/// A module that points to the zero address must not have another module pointing to it.
-invariant noDeadEnds(address dead, address lost)
-    dead != 0 && getModule(dead) == 0 => getModule(lost) != dead
-    filtered { f -> noHavoc(f) && reachableOnly(f) }
-    {
-        preserved {
-            requireInvariant liveSentinel();
-            requireInvariant noDeadEnds(getModule(1), 1);
-        }
-        preserved disableModule(address prevModule, address module) with (env e) {
-            requireInvariant uniquePrevs(prevModule, lost);
-            requireInvariant uniquePrevs(prevModule, dead);
-            requireInvariant noDeadEnds(dead, module);
-            requireInvariant noDeadEnds(module, dead);
-        }
-    }
-
-
-=======
->>>>>>> 3aaf2c24
 // The singleton is a private variable, so we need to use a ghost variable to track it.
 ghost address ghostSingletonAddress {
     init_state axiom ghostSingletonAddress == 0;
@@ -364,6 +314,7 @@
         f.selector == sig:enableModule(address).selector;
 }
 
+
 rule onlyModuleCanExecuteModuleThransactions(
     address to,
     uint256 value,
